--- conflicted
+++ resolved
@@ -36,20 +36,12 @@
                          'values-%s/%s' % (android_code, filename))
 
     def po_file(self, filename):
-<<<<<<< HEAD
-        return path.join(self.env.gettext_dir, '%s-%s.po' % (filename, self.code))
-=======
         return path.join(self.env.gettext_dir, filename % self.code)
->>>>>>> 866ceea5
 
     def has_xml(self, filename):
         return path.exists(self.xml_file(filename))
 
     def has_po(self, filename):
-<<<<<<< HEAD
-        print self.po_file(filename)
-=======
->>>>>>> 866ceea5
         return path.exists(self.po_file(filename))
 
     def __unicode__(self):
@@ -116,20 +108,14 @@
                 if path.isfile(file):
                     files.append((file,
                                   filename,
-<<<<<<< HEAD
-                                  filename.split('.')[0])
-=======
                                   filename.split('.')[0]+"-%s.po",
                                   filename.split('.')[0]+".pot"),
->>>>>>> 866ceea5
                     )
         else:
             code = "%s" % country
             if region:
                 code += "_%s" % region
             languages.append(code)
-<<<<<<< HEAD
-=======
 
     # check how many files was found
     # if there is only strings.xml, the new filename only
@@ -137,7 +123,6 @@
     # of the first versions of android2po
     if (len(files) == 1) and (files[0][1] == 'strings.xml'):
         files = [(files[0][0], files[0][1], "%s.po", "template.pot")]
->>>>>>> 866ceea5
 
     return files, languages
 
